const express = require('express');
const cors = require('cors');
const axios = require('axios');
const NodeCache = require('node-cache');
require('dotenv').config();

const app = express();
const PORT = process.env.PORT || 5000;
const GBFS_BASE_URL = process.env.GBFS_BASE_URL || 'https://gbfs.lyft.com/gbfs/1.1/bos/en';

// ML Service Configuration
// Always point to local ML service for feature engineering
// The local service will handle forwarding to external model if needed
const ML_SERVICE_URL = `http://localhost:${process.env.ML_SERVICE_PORT || 5002}`;

// Historical Data Service Configuration
const HISTORICAL_SERVICE_URL = `http://localhost:${process.env.HISTORICAL_DATA_SERVICE_PORT || 5003}`;

// Initialize cache with 60-second TTL for real-time data
const cache = new NodeCache({ stdTTL: 60, checkperiod: 120 });

// Middleware
app.use(cors());
app.use(express.json());

// Logging middleware
app.use((req, res, next) => {
  console.log(`${new Date().toISOString()} - ${req.method} ${req.path}`);
  next();
});

// ========== GBFS API PROXY ENDPOINTS ==========

/**
 * GET /api/stations
 * Returns all station information with id, name, lat, long, capacity
 */
app.get('/api/stations', async (req, res) => {
  try {
    const cacheKey = 'stations_info';
    const cached = cache.get(cacheKey);
    
    if (cached) {
      console.log('Returning cached station information');
      return res.json(cached);
    }

    const response = await axios.get(`${GBFS_BASE_URL}/station_information.json`);
    const stations = response.data.data.stations;
    
    // Cache station info for longer (stations don't change often)
    cache.set(cacheKey, stations, 3600); // 1 hour TTL
    
    res.json(stations);
  } catch (error) {
    console.error('Error fetching station information:', error.message);
    res.status(500).json({ 
      error: 'Failed to fetch station information',
      message: error.message 
    });
  }
});

/**
 * GET /api/stations/status
 * Returns real-time status for all stations (bikes available, docks available)
 */
app.get('/api/stations/status', async (req, res) => {
  try {
    const cacheKey = 'stations_status';
    const cached = cache.get(cacheKey);
    
    if (cached) {
      console.log('Returning cached station status');
      return res.json(cached);
    }

    const response = await axios.get(`${GBFS_BASE_URL}/station_status.json`);
    const status = response.data.data.stations;
    
    // Cache status for 60 seconds (real-time data)
    cache.set(cacheKey, status, 60);
    
    res.json(status);
  } catch (error) {
    console.error('Error fetching station status:', error.message);
    res.status(500).json({ 
      error: 'Failed to fetch station status',
      message: error.message 
    });
  }
});

/**
 * GET /api/stations/:id/status
 * Returns real-time status for a specific station
 */
app.get('/api/stations/:id/status', async (req, res) => {
  try {
    const stationId = req.params.id;
    const cacheKey = `station_status_${stationId}`;
    const cached = cache.get(cacheKey);
    
    if (cached) {
      console.log(`Returning cached status for station ${stationId}`);
      return res.json(cached);
    }

    // Fetch all statuses and filter for the requested station
    const response = await axios.get(`${GBFS_BASE_URL}/station_status.json`);
    const stations = response.data.data.stations;
    const stationStatus = stations.find(s => s.station_id === stationId);
    
    if (!stationStatus) {
      return res.status(404).json({ error: 'Station not found' });
    }
    
    cache.set(cacheKey, stationStatus, 60);
    res.json(stationStatus);
  } catch (error) {
    console.error(`Error fetching status for station ${req.params.id}:`, error.message);
    res.status(500).json({ 
      error: 'Failed to fetch station status',
      message: error.message 
    });
  }
});

// ========== ML PREDICTION ENDPOINT ==========

<<<<<<< HEAD
/**
 * POST /api/predict
 * Request ML prediction for bike demand
 * Body: { station_id, datetime, temperature, precipitation }
 */
// Replace your existing /api/predict endpoint in server.js with this:

// In server.js, replace the /api/predict endpoint with this updated version:

=======
// Request ML prediction for bike demand
// Body: { station_id, datetime, temperature, precipitation }
>>>>>>> 00c932c5
app.post('/api/predict', async (req, res) => {
  try {
    const { station_id, datetime, temperature, precipitation } = req.body;
    
    if (!station_id) {
      return res.status(400).json({ error: 'station_id is required' });
    }

<<<<<<< HEAD
    // If using external ML API (Cloud Run)
    if (USE_EXTERNAL_ML_API && EXTERNAL_ML_API_URL) {
      // Generate 48 features for Cloud Run
      const features = generateFeaturesForCloudRun(station_id, datetime, temperature, precipitation);
      
      try {
        const response = await axios.post(
          `${EXTERNAL_ML_API_URL}/predict`,
          { features: features },
          { 
            timeout: 10000,
            headers: { 'Content-Type': 'application/json' }
          }
        );
        
        // Format for frontend
        const formattedResponse = {
          station_id: station_id,
          datetime: datetime || new Date().toISOString(),
          predicted_demand: Math.max(0, Math.round(response.data.prediction)),
          model_version: response.data.model_version || 'cloud_run',
          confidence: 'high'
        };
        
        return res.json(formattedResponse);
      } catch (cloudRunError) {
        console.error('Cloud Run error:', cloudRunError.message);
        // Fall through to mock prediction
      }
    }
    
    // Fallback mock prediction
    const mockDemand = getMockPrediction(station_id, datetime);
    res.json({
      station_id: station_id,
      datetime: datetime || new Date().toISOString(),
      predicted_demand: mockDemand,
      model_version: 'mock',
      confidence: 'low'
=======
    // Forward request to ML service (local or external)
    const mlRequestPayload = {
      station_id,
      datetime: datetime || new Date().toISOString(),
      temperature: temperature || 15,
      precipitation: precipitation || 0
    };

    const targetUrl = `${ML_SERVICE_URL}/predict`;
    console.log(`[Predict] Sending request to: ${targetUrl}`);
    console.log(`[Predict] Payload:`, JSON.stringify(mlRequestPayload));

    const response = await axios.post(targetUrl, mlRequestPayload, {
      timeout: 10000, // 10 second timeout for external APIs
      headers: {
        'Content-Type': 'application/json',
        // Add authorization header if using external API with auth
        ...(process.env.ML_API_KEY && { 'Authorization': `Bearer ${process.env.ML_API_KEY}` })
      }
    });

    console.log(`[Predict] Success. Response headers:`, response.headers);
    res.json(response.data);
  } catch (error) {
    console.error('[Predict] Error calling ML service:');
    console.error(`  - Message: ${error.message}`);
    if (error.response) {
       console.error(`  - Status: ${error.response.status}`);
       console.error(`  - Data:`, JSON.stringify(error.response.data));
    } else if (error.request) {
       console.error(`  - No response received. Request details available.`);
    }

    // If ML service is unavailable, return a graceful error
    if (error.code === 'ECONNREFUSED' || error.code === 'ENOTFOUND') {
      return res.status(503).json({ 
        error: 'ML prediction service is currently unavailable',
        predicted_demand: null
      });
    }
    
    res.status(500).json({ 
      error: 'Failed to get prediction',
      message: error.message,
      details: error.response?.data
>>>>>>> 00c932c5
    });
    
  } catch (error) {
    console.error('Prediction error:', error);
    res.status(500).json({ error: 'Prediction failed' });
  }
});

// Add these helper functions to your server.js:

function generateFeaturesForCloudRun(stationId, datetime, temperature = 15, precipitation = 0) {
  const dt = datetime ? new Date(datetime) : new Date();
  
  const hour = dt.getHours();
  const dayOfWeek = dt.getDay();
  const month = dt.getMonth() + 1;
  const year = dt.getFullYear();
  const day = dt.getDate();
  
  // Generate all 48 features
  return [
    hour, dayOfWeek, month, year, day,
    Math.sin(2 * Math.PI * hour / 24),
    Math.cos(2 * Math.PI * hour / 24),
    Math.sin(2 * Math.PI * dayOfWeek / 7),
    Math.cos(2 * Math.PI * dayOfWeek / 7),
    Math.sin(2 * Math.PI * month / 12),
    Math.cos(2 * Math.PI * month / 12),
    hour >= 7 && hour <= 9 ? 1 : 0, // morning rush
    hour >= 17 && hour <= 19 ? 1 : 0, // evening rush
    hour >= 22 || hour <= 5 ? 1 : 0, // night
    hour >= 11 && hour <= 14 ? 1 : 0, // midday
    dayOfWeek === 0 || dayOfWeek === 6 ? 1 : 0, // weekend
    0, 0, 0, // interaction features
    temperature + 2, temperature - 2, precipitation, 4, temperature,
    precipitation > 0.1 ? 1 : 0, 
    precipitation > 0.5 ? 1 : 0,
    temperature < 5 ? 1 : 0,
    temperature > 25 ? 1 : 0,
    100, 95, 98, 280, 2200, // historical (mock)
    12.5, 3.2, 11.0, 1.8, 0.9, 1.5, 0.7, // statistical (mock)
    0, 0, 0, 0, 0, 0, 0, 0 // padding
  ];
}

function getMockPrediction(stationId, datetime) {
  const dt = datetime ? new Date(datetime) : new Date();
  const hour = dt.getHours();
  const dayOfWeek = dt.getDay();
  
  // More realistic mock predictions for rebalancing
  const stationHash = parseInt(stationId) || stationId.charCodeAt(0);
  const stationFactor = (stationHash % 10) / 10;
  
  if (dayOfWeek > 0 && dayOfWeek < 6) { // Weekday
    if (hour >= 7 && hour <= 9) return Math.round(20 + stationFactor * 30); // 20-50
    if (hour >= 17 && hour <= 19) return Math.round(25 + stationFactor * 35); // 25-60
    if (hour >= 11 && hour <= 14) return Math.round(15 + stationFactor * 20); // 15-35
    return Math.round(5 + stationFactor * 15); // 5-20
  } else { // Weekend
    if (hour >= 10 && hour <= 16) return Math.round(18 + stationFactor * 25); // 18-43
    return Math.round(5 + stationFactor * 10); // 5-15
  }
}

// ========== HISTORICAL DATA ENDPOINT ==========

/**
 * GET /api/historical/:stationId/:timeRange
 * Proxy requests to historical data service
 * timeRange: hourly | daily | weekly
 */
app.get('/api/historical/:stationId/:timeRange', async (req, res) => {
  try {
    const { stationId, timeRange } = req.params;
    
    // Validate time range
    if (!['hourly', 'daily', 'weekly'].includes(timeRange)) {
      return res.status(400).json({ error: 'Invalid time range. Use: hourly, daily, or weekly' });
    }
    
    // Forward request to historical data service
    const response = await axios.get(
      `${HISTORICAL_SERVICE_URL}/api/historical/${stationId}/${timeRange}`,
      { timeout: 30000 } // 30 second timeout for data processing
    );
    
    res.json(response.data);
  } catch (error) {
    console.error('Error calling historical data service:', error.message);
    
    // If historical service is unavailable, return a graceful error
    if (error.code === 'ECONNREFUSED') {
      return res.status(503).json({ 
        error: 'Historical data service is currently unavailable',
        data: []
      });
    }
    
    res.status(500).json({ 
      error: 'Failed to get historical data',
      message: error.message 
    });
  }
});

// ========== HEALTH CHECK ==========

app.get('/health', (req, res) => {
  res.json({ 
    status: 'ok', 
    timestamp: new Date().toISOString(),
    cache_keys: cache.keys().length
  });
});

// Start server
app.listen(PORT, () => {
  console.log(`Bluebikes Backend Server running on port ${PORT}`);
  console.log(`GBFS API: ${GBFS_BASE_URL}`);
  console.log(`ML Service: ${ML_SERVICE_URL}`);
  console.log(`Historical Data Service: ${HISTORICAL_SERVICE_URL}`);
  console.log(`\nAvailable endpoints:`);
  console.log(`  GET  /api/stations`);
  console.log(`  GET  /api/stations/status`);
  console.log(`  GET  /api/stations/:id/status`);
  console.log(`  POST /api/predict`);
  console.log(`  GET  /api/historical/:stationId/:timeRange`);
  console.log(`  GET  /health`);
});<|MERGE_RESOLUTION|>--- conflicted
+++ resolved
@@ -128,7 +128,6 @@
 
 // ========== ML PREDICTION ENDPOINT ==========
 
-<<<<<<< HEAD
 /**
  * POST /api/predict
  * Request ML prediction for bike demand
@@ -138,10 +137,6 @@
 
 // In server.js, replace the /api/predict endpoint with this updated version:
 
-=======
-// Request ML prediction for bike demand
-// Body: { station_id, datetime, temperature, precipitation }
->>>>>>> 00c932c5
 app.post('/api/predict', async (req, res) => {
   try {
     const { station_id, datetime, temperature, precipitation } = req.body;
@@ -150,7 +145,6 @@
       return res.status(400).json({ error: 'station_id is required' });
     }
 
-<<<<<<< HEAD
     // If using external ML API (Cloud Run)
     if (USE_EXTERNAL_ML_API && EXTERNAL_ML_API_URL) {
       // Generate 48 features for Cloud Run
@@ -190,53 +184,6 @@
       predicted_demand: mockDemand,
       model_version: 'mock',
       confidence: 'low'
-=======
-    // Forward request to ML service (local or external)
-    const mlRequestPayload = {
-      station_id,
-      datetime: datetime || new Date().toISOString(),
-      temperature: temperature || 15,
-      precipitation: precipitation || 0
-    };
-
-    const targetUrl = `${ML_SERVICE_URL}/predict`;
-    console.log(`[Predict] Sending request to: ${targetUrl}`);
-    console.log(`[Predict] Payload:`, JSON.stringify(mlRequestPayload));
-
-    const response = await axios.post(targetUrl, mlRequestPayload, {
-      timeout: 10000, // 10 second timeout for external APIs
-      headers: {
-        'Content-Type': 'application/json',
-        // Add authorization header if using external API with auth
-        ...(process.env.ML_API_KEY && { 'Authorization': `Bearer ${process.env.ML_API_KEY}` })
-      }
-    });
-
-    console.log(`[Predict] Success. Response headers:`, response.headers);
-    res.json(response.data);
-  } catch (error) {
-    console.error('[Predict] Error calling ML service:');
-    console.error(`  - Message: ${error.message}`);
-    if (error.response) {
-       console.error(`  - Status: ${error.response.status}`);
-       console.error(`  - Data:`, JSON.stringify(error.response.data));
-    } else if (error.request) {
-       console.error(`  - No response received. Request details available.`);
-    }
-
-    // If ML service is unavailable, return a graceful error
-    if (error.code === 'ECONNREFUSED' || error.code === 'ENOTFOUND') {
-      return res.status(503).json({ 
-        error: 'ML prediction service is currently unavailable',
-        predicted_demand: null
-      });
-    }
-    
-    res.status(500).json({ 
-      error: 'Failed to get prediction',
-      message: error.message,
-      details: error.response?.data
->>>>>>> 00c932c5
     });
     
   } catch (error) {
